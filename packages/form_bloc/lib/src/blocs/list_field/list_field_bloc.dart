part of '../field/field_bloc.dart';

abstract class ListFieldBlocEvent extends Equatable {}

class AddFieldBlocsToListFieldBloc<T> extends ListFieldBlocEvent {
  final List<T> fieldBlocs;

  AddFieldBlocsToListFieldBloc(this.fieldBlocs);

  @override
  List<Object?> get props => [fieldBlocs];
}

class RemoveFieldBlocAtFromListFieldBloc extends ListFieldBlocEvent {
  final int index;

  RemoveFieldBlocAtFromListFieldBloc(this.index);

  @override
  List<Object> get props => [index];
}

class RemoveWhereFieldBlocFromListFieldBloc<T> extends ListFieldBlocEvent {
  final bool Function(T element) test;

  RemoveWhereFieldBlocFromListFieldBloc(this.test);

  @override
  List<Object> get props => [test];
}

class UpdateExtraDataToListFieldBloc<ExtraData> extends ListFieldBlocEvent {
  final ExtraData extraData;

  UpdateExtraDataToListFieldBloc(this.extraData);

  @override
  List<Object?> get props => [extraData];
}

class AddFormBlocAndAutoValidateToListFieldBloc extends ListFieldBlocEvent {
  final FormBloc<dynamic, dynamic>? formBloc;
  final bool autoValidate;
<<<<<<< HEAD

  AddFormBlocAndAutoValidateToListFieldBloc({
    required this.formBloc,
    required this.autoValidate,
  });
=======
  AddFormBlocAndAutoValidateToListFieldBloc({required this.formBloc, required this.autoValidate});
>>>>>>> f5bee519

  @override
  List<Object?> get props => [formBloc, autoValidate];
}

<<<<<<< HEAD
class RemoveFormBlocToListFieldBloc extends ListFieldBlocEvent {
  final FormBloc<dynamic, dynamic> formBloc;

  RemoveFormBlocToListFieldBloc({
    required this.formBloc,
  });

  @override
  List<Object?> get props => [formBloc];
}

class ListFieldBlocState<T extends FieldBloc> extends Equatable {
=======
class ListFieldBlocState<T extends FieldBloc, ExtraData> extends Equatable {
>>>>>>> f5bee519
  final String name;
  final List<T> fieldBlocs;
  final ExtraData? extraData;
  final FormBloc? formBloc;

  ListFieldBlocState({
    required this.name,
    required this.fieldBlocs,
<<<<<<< HEAD
=======
    required this.extraData,
>>>>>>> f5bee519
    required this.formBloc,
  });

  ListFieldBlocState<T, ExtraData> _copyWith({
    List<T>? fieldBlocs,
<<<<<<< HEAD
    Optional<FormBloc?>? formBloc,
=======
    FormBloc? formBloc,
    Optional<ExtraData>? extraData,
>>>>>>> f5bee519
  }) {
    return ListFieldBlocState(
      name: name,
      fieldBlocs: fieldBlocs ?? this.fieldBlocs,
<<<<<<< HEAD
      formBloc: formBloc == null ? this.formBloc : formBloc.orNull,
=======
      extraData: extraData == null ? this.extraData : extraData.orNull,
      formBloc: formBloc ?? this.formBloc,
>>>>>>> f5bee519
    );
  }

  @override
  List<Object?> get props => [name, fieldBlocs, extraData, formBloc];

  @override
  String toString() {
    var _string = '';
    _string += '$runtimeType {';
    _string += ',\n  name: $name';
    _string += ',\n  extraData: $extraData';
    _string += ',\n  formBloc: $formBloc';
    _string += ',\n  fieldBlocs: $fieldBlocs';
    _string += '\n}';
    return _string;
  }
}

class ListFieldBloc<T extends FieldBloc, ExtraData>
    extends Bloc<ListFieldBlocEvent, ListFieldBlocState<T, ExtraData>> with FieldBloc {
  bool _autoValidate = true;

  ListFieldBloc({
    String? name,
    List<T>? fieldBlocs,
    ExtraData? extraData,
  }) : super(ListFieldBlocState(
          name: name ?? Uuid().v1(),
          fieldBlocs: fieldBlocs ?? const [],
          formBloc: null,
          extraData: extraData,
        ));

  List<T> get value => state.fieldBlocs;

  void addFieldBloc(T fieldBloc) => add(AddFieldBlocsToListFieldBloc<T>([fieldBloc]));

  void addFieldBlocs(List<T> fieldBlocs) => add(AddFieldBlocsToListFieldBloc<T>(fieldBlocs));

  /// Removes the [FieldBloc] in the [index].
  void removeFieldBlocAt(int index) => add(RemoveFieldBlocAtFromListFieldBloc(index));

  /// Removes all [FieldBloc]s that satisfy [test].
  void removeFieldBlocsWhere(bool Function(T element) test) =>
      add(RemoveWhereFieldBlocFromListFieldBloc<T>(test));

  void updateExtraData(ExtraData extraData) =>
      add(UpdateExtraDataToListFieldBloc<ExtraData>(extraData));

  @override
  Stream<ListFieldBlocState<T, ExtraData>> mapEventToState(ListFieldBlocEvent event) async* {
    if (event is AddFieldBlocsToListFieldBloc<T>) {
      final stateSnapshot = state;
      if (event.fieldBlocs.isNotEmpty) {
        final newState = stateSnapshot._copyWith(
          fieldBlocs: List<T>.from(stateSnapshot.fieldBlocs)..addAll(event.fieldBlocs),
        );

        yield newState;

        if (state.formBloc != null) {
<<<<<<< HEAD
          FormBlocUtils.addFormBlocAndAutoValidateToFieldBlocs(
            fieldBlocs: [event.fieldBloc!],
=======
          _addFormBlocAndAutoValidateToFieldBlocs(
            fieldBlocs: event.fieldBlocs,
>>>>>>> f5bee519
            formBloc: state.formBloc,
            autoValidate: _autoValidate,
          );

          state.formBloc?.add(RefreshFieldBlocsSubscription());
        }
      }
    } else if (event is RemoveFieldBlocAtFromListFieldBloc) {
      final stateSnapshot = state;

      if ((stateSnapshot.fieldBlocs.length > event.index)) {
        final newFieldBlocs = List<T>.from(stateSnapshot.fieldBlocs);

        FormBlocUtils.removeFormBlocToFieldBlocs(
          fieldBlocs: [newFieldBlocs.removeAt(event.index)],
          formBloc: state.formBloc,
        );

        yield state._copyWith(fieldBlocs: newFieldBlocs);

        state.formBloc?.add(RefreshFieldBlocsSubscription());
      }
    } else if (event is RemoveWhereFieldBlocFromListFieldBloc<T>) {
      final stateSnapshot = state;

      final newFieldBlocs = List<T>.from(stateSnapshot.fieldBlocs);

      final fieldBlocsRemoved = <T>[];

      newFieldBlocs.removeWhere((e) {
        if (event.test(e)) {
          fieldBlocsRemoved.add(e);
          return true;
        }
        return false;
      });

      FormBlocUtils.removeFormBlocToFieldBlocs(
        fieldBlocs: fieldBlocsRemoved,
        formBloc: state.formBloc,
      );

      final newState = state._copyWith(fieldBlocs: newFieldBlocs);

      yield newState;

      state.formBloc?.add(RefreshFieldBlocsSubscription());
    } else if (event is AddFormBlocAndAutoValidateToListFieldBloc) {
      _autoValidate = event.autoValidate;

      yield state._copyWith(formBloc: Optional.fromNullable(event.formBloc));

      FormBlocUtils.addFormBlocAndAutoValidateToFieldBlocs(
        fieldBlocs: state.fieldBlocs,
        formBloc: event.formBloc,
        autoValidate: _autoValidate,
      );
<<<<<<< HEAD
    } else if (event is RemoveFormBlocToListFieldBloc) {
      if (state.formBloc == event.formBloc) {
        yield state._copyWith(formBloc: Optional.absent());
=======
    } else if (event is UpdateExtraDataToListFieldBloc<ExtraData>) {
      yield state._copyWith(
        extraData: Optional.fromNullable(event.extraData),
      );
    }
  }

  void _addFormBlocAndAutoValidateToFieldBlocs({
    required List<FieldBloc> fieldBlocs,
    required FormBloc? formBloc,
  }) {
    final allFieldBlocs = FormBlocUtils.getAllFieldBlocs(fieldBlocs);

    allFieldBlocs.forEach((e) {
      if (e is SingleFieldBloc) {
        e.add(
          AddFormBlocAndAutoValidateToFieldBloc(formBloc: formBloc, autoValidate: _autoValidate),
        );
      } else if (e is ListFieldBloc) {
        e.add(
          AddFormBlocAndAutoValidateToListFieldBloc(
              formBloc: formBloc, autoValidate: _autoValidate),
        );
      } else if (e is GroupFieldBloc) {
        e.add(
          AddFormBlocAndAutoValidateToGroupFieldBloc(
              formBloc: formBloc, autoValidate: _autoValidate),
        );
>>>>>>> f5bee519
      }

      FormBlocUtils.removeFormBlocToFieldBlocs(
        fieldBlocs: state.fieldBlocs,
        formBloc: event.formBloc,
      );
    }
  }

  @override
  String toString() {
    return '$runtimeType';
  }
}<|MERGE_RESOLUTION|>--- conflicted
+++ resolved
@@ -41,21 +41,16 @@
 class AddFormBlocAndAutoValidateToListFieldBloc extends ListFieldBlocEvent {
   final FormBloc<dynamic, dynamic>? formBloc;
   final bool autoValidate;
-<<<<<<< HEAD
 
   AddFormBlocAndAutoValidateToListFieldBloc({
     required this.formBloc,
     required this.autoValidate,
   });
-=======
-  AddFormBlocAndAutoValidateToListFieldBloc({required this.formBloc, required this.autoValidate});
->>>>>>> f5bee519
 
   @override
   List<Object?> get props => [formBloc, autoValidate];
 }
 
-<<<<<<< HEAD
 class RemoveFormBlocToListFieldBloc extends ListFieldBlocEvent {
   final FormBloc<dynamic, dynamic> formBloc;
 
@@ -66,11 +61,7 @@
   @override
   List<Object?> get props => [formBloc];
 }
-
-class ListFieldBlocState<T extends FieldBloc> extends Equatable {
-=======
 class ListFieldBlocState<T extends FieldBloc, ExtraData> extends Equatable {
->>>>>>> f5bee519
   final String name;
   final List<T> fieldBlocs;
   final ExtraData? extraData;
@@ -79,31 +70,20 @@
   ListFieldBlocState({
     required this.name,
     required this.fieldBlocs,
-<<<<<<< HEAD
-=======
     required this.extraData,
->>>>>>> f5bee519
     required this.formBloc,
   });
 
   ListFieldBlocState<T, ExtraData> _copyWith({
     List<T>? fieldBlocs,
-<<<<<<< HEAD
-    Optional<FormBloc?>? formBloc,
-=======
     FormBloc? formBloc,
     Optional<ExtraData>? extraData,
->>>>>>> f5bee519
   }) {
     return ListFieldBlocState(
       name: name,
       fieldBlocs: fieldBlocs ?? this.fieldBlocs,
-<<<<<<< HEAD
+      extraData: extraData == null ? this.extraData : extraData.orNull,
       formBloc: formBloc == null ? this.formBloc : formBloc.orNull,
-=======
-      extraData: extraData == null ? this.extraData : extraData.orNull,
-      formBloc: formBloc ?? this.formBloc,
->>>>>>> f5bee519
     );
   }
 
@@ -166,13 +146,8 @@
         yield newState;
 
         if (state.formBloc != null) {
-<<<<<<< HEAD
           FormBlocUtils.addFormBlocAndAutoValidateToFieldBlocs(
-            fieldBlocs: [event.fieldBloc!],
-=======
-          _addFormBlocAndAutoValidateToFieldBlocs(
-            fieldBlocs: event.fieldBlocs,
->>>>>>> f5bee519
+            fieldBlocs: event.fieldBloc!,
             formBloc: state.formBloc,
             autoValidate: _autoValidate,
           );
@@ -230,42 +205,18 @@
         formBloc: event.formBloc,
         autoValidate: _autoValidate,
       );
-<<<<<<< HEAD
-    } else if (event is RemoveFormBlocToListFieldBloc) {
+    }
+    else if (event is UpdateExtraDataToListFieldBloc<ExtraData>) {
+      yield state._copyWith(
+        extraData: Optional.fromNullable(event.extraData),
+      );
+    }
+    else if (event is RemoveFormBlocToListFieldBloc) {
       if (state.formBloc == event.formBloc) {
         yield state._copyWith(formBloc: Optional.absent());
-=======
-    } else if (event is UpdateExtraDataToListFieldBloc<ExtraData>) {
-      yield state._copyWith(
-        extraData: Optional.fromNullable(event.extraData),
-      );
-    }
-  }
-
-  void _addFormBlocAndAutoValidateToFieldBlocs({
-    required List<FieldBloc> fieldBlocs,
-    required FormBloc? formBloc,
-  }) {
-    final allFieldBlocs = FormBlocUtils.getAllFieldBlocs(fieldBlocs);
-
-    allFieldBlocs.forEach((e) {
-      if (e is SingleFieldBloc) {
-        e.add(
-          AddFormBlocAndAutoValidateToFieldBloc(formBloc: formBloc, autoValidate: _autoValidate),
-        );
-      } else if (e is ListFieldBloc) {
-        e.add(
-          AddFormBlocAndAutoValidateToListFieldBloc(
-              formBloc: formBloc, autoValidate: _autoValidate),
-        );
-      } else if (e is GroupFieldBloc) {
-        e.add(
-          AddFormBlocAndAutoValidateToGroupFieldBloc(
-              formBloc: formBloc, autoValidate: _autoValidate),
-        );
->>>>>>> f5bee519
-      }
-
+      }
+
+      }
       FormBlocUtils.removeFormBlocToFieldBlocs(
         fieldBlocs: state.fieldBlocs,
         formBloc: event.formBloc,
